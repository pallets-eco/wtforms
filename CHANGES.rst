.. currentmodule:: wtforms


<<<<<<< HEAD
Version 3.0.0
-------------

Unreleased

-   Drop support for Python < 3.6. :pr:`554`
-   :class:`~fields.StringField` sets ``data`` to ``None`` when form
    data is empty and an initial value was not provided. Although it
    previously set an empty string, ``None`` is consistent with the
    behavior of other fields. :pr:`355`
-   Specified version of Babel required for setup to avoid errors.
    :pr:`430`
-   Replaced use of ``getattr``/``setattr`` with regular variable
    access. :issue:`482`
-   :class:`ValueError` raised by a validator are handled like regular
    exceptions. Validators need to raise
    :class:`~validators.ValidationError` or
    :class:`~validators.StopValidation` to make a validation fail.
    :issue:`445`
-   :class:`~fields.SelectField`, :class:`~fields.SelectMultipleField` and
    :class:`~fields.RadioField` *choices* parameter can be a callable.
    :pr:`608`
-   Choices shortcut for :class:`~fields.core.SelectMultipleField`.
    :issue:`603` :pr:`605`
-   Forms can have form-level errors. :issue:`55` :pr:`595`
-   Implemented :class:`~wtforms.fields.core.MonthField`. :pr:`530` :pr:`593`
-   Filters can be inline. :meth:`form.BaseForm.process` takes a
    *extra_filters* parameter. :issue:`128` :pr:`592`
-   Fields can be passed the ``name`` argument to use a HTML name
    different than their Python name. :issue:`205`, :pr:`601`
-   Render attribute names like ``for_`` and ``class_`` are normalized
    consistently so later values override those specified earlier.
    :issue:`449`, :pr:`596`
-   Flags can take non-boolean values. :issue:`406` :pr:`467`
-   Widgets are HTML5 by default. :issue:`594` :pr:`614`
-   Fixed a bug when the :class:`~wtforms.fields.core.SelectField` choices
    are list of strings. :pr:`598`
-   Error messages standardization. :issue:`613` :pr:`620` :pr:`626` :pr:`627`
=======
Version 2.3.3
-------------

Released 2020-07-30

-   This release includes the translation files that were missing in the
    2.3.2 release. :issue:`641`
>>>>>>> 244c8d6b


Version 2.3.2
-------------

Released 2020-07-29

-   Fixed a bug with :class:`~fields.SelectField` choices shortcut at
    form submission. :pr:`598, 639`


Version 2.3.1
-------------

Released 2020-04-22

-   All modules in ``wtforms.ext`` show a deprecation warning on import.
    They will be removed in version 3.0.
-   Fixed a bug when :class:`~fields.SelectField` choices is ``None``.
    :issue:`572, 585`
-   Restored ``HTMLString`` and ``escape_html`` as aliases for
    MarkupSafe functions. Their use shows a ``DeprecationWarning``.
    :issue:`581`, :pr:`583`
-   ``Form.validate`` takes an ``extra_validators`` parameter, mapping
    field names to lists of extra validator functions. This matches
    ``BaseForm.validate``. :pr:`584`
-   Update locale catalogs.


Version 2.3.0
-------------

Released 2020-04-21

-   Drop support for Python 2.6, 3.3, and 3.4.
-   :class:`~fields.SelectField` uses ``list()`` to construct a new list
    of choices. :pr:`475`
-   Permitted underscores in ``HostnameValidation``. :pr:`463`
-   :class:`~validators.URL` validator now allows query parameters in
    the URL. :issue:`523`, :pr:`524`
-   Updated ``false_values`` param in ``BooleanField`` docs.
    :issue:`483`, :pr:`485`
-   Fixed broken format string in Arabic translation :pr:`471`
-   Updated French and Japanese translations. :pr:`506, 514`
-   Updated Ukrainian translation. :pr:`433`
-   ``FieldList`` error list keeps entries in order for easier
    identification of which fields had errors. :issue:`257`, :pr:`407`
-   :class:`~validators.Length` gives a more helpful error message when
    ``min`` and ``max`` are the same value. :pr:`266`
-   :class:`~fields.SelectField` no longer coerces ``None`` to
    ``"None"`` allowing use of ``"None"`` as an option. :issue:`289`,
    :pr:`288`
-   The :class:`~widgets.TextArea` widget prepends a ``\r\n`` newline
    when rendering to account for browsers stripping an initial line for
    display. This does not affect the value. :issue:`238`, :pr:`395`
-   HTML5 :class:`~fields.html5.IntegerField` and
    :class:`~fields.html5.RangeInput` don't render the ``step="1"``
    attribute by default. :pr:`343`
-   ``aria_`` args are rendered the same way as ``data_`` args, by
    converting underscores to hyphens. ``aria_describedby="name-help"``
    becomes ``aria-describedby="name-help"``. :issue:`239`, :pr:`389`
-   Added a ``check_validators`` method to :class:`~fields.Field` which
    checks if the given validators are both callable, and not classes.
    :pr:`298, 410`
-   ``form.errors`` is not cached and will update if an error is
    appended to a field after access. :pr:`568`
-   :class:`~wtforms.validators.NumberRange` correctly handle NaN
    values. :issue:`505`, :pr:`548`
-   :class:`~fields.IntegerField` checks input type when processing
    data. :pr:`451`
-   Added a parameter to :class:`~fields.SelectField` to skip choice
    validation. :issue:`434`, :pr:`493`
-   Choices which name and data are the same do not need to use tuples.
    :pr:`526`
-   Added more documentation on HTML5 fields. :pr:`326, 409`
-   HTML is escaped using MarkupSafe instead of the previous internal
    implementation. :func:`~widgets.core.escape_html` is removed,
    replaced by :func:`markupsafe.escape`.
    :class:`~widgets.core.HTMLString` is removed, replaced by
    :class:`markupsafe.Markup`. :pr:`400`
-   Fixed broken IPv6 validator, validation now uses the ``ipaddress``
    package. :issue:`385`, :pr:`403`
-   :class:`~fields.core.Label` text is escaped before rendering.
    :issue:`315`, :pr:`375`
-   Email validation is now handled by an optional library,
    ``email_validator``. :pr:`429`


Version 2.2.1
-------------

Released 2018-06-07

-   :class:`~fields.StringField` only sets ``data = ''`` when form data
    is empty and an initial value was not provided. This fixes an issue
    where the default value wasn't rendered with the initial form.
    :issue:`291, 401`, :pr:`355`


Version 2.2
-----------

Released 2018-06-02

-   Merged new and updated translations from the community.
-   Passing ``data_`` args to render a field converts all the
    underscores to hyphens when rendering the HTML attribute, not just
    the first one. ``data_foo_bar`` becomes ``data-foo-bar``. :pr:`248`
-   The :class:`~validators.UUID` validator uses the :class:`uuid.UUID`
    class instead of a regex. :pr:`251`
-   :class:`~fields.SelectField` copies the list of ``choices`` passed
    to it so modifying an instance's choices will not modify the global
    form definition. :pr:`286`
-   Fields call :meth:`~fields.Field.process_formdata` even if the raw
    data is empty. :pr:`280`
-   Added a :class:`~fields.MultipleFileField` to handle a multi-file
    input. :class:`~fields.FileField` continues to handle only one
    value. The underlying :class:`~widgets.FileInput` widget gained a
    ``multiple`` argument. :pr:`281`
-   :class:`~fields.SelectField` choices can contain HTML (MarkupSafe
    ``Markup`` object or equivalent API) and will be rendered properly.
    :pr:`302`
-   ``fields.TimeField`` and ``html5.TimeField`` were added. :pr:`254`
-   Improved :class:`~validators.Email`. Note that it is still
    unreasonable to validate all emails with a regex and you should
    prefer validating by actually sending an email. :pr:`294`
-   Widgets render the ``required`` attribute when using a validator
    that provides the ``'required'`` flag, such as
    :class:`~validators.DataRequired`. :pr:`361`
-   Fix a compatibility issue with SQLAlchemy 2.1 that caused
    :class:`~ext.sqlalchemy.fields.QuerySelectField` to fail with
    ``ValueError: too many values to unpack``. :pr:`391`


Version 2.1
-----------

Released 2015-12-15

-   Added ``render_kw`` to allow default rendering time options.
-   Updated / added a number of localizations.
-   Updated docs.
-   Allow widgets to set flags.


Version 2.0.2
-------------

Released 2015-01-18

-   Added more localizations and updated some.
-   Validators for email and URL can validate IDNA-encoded domain names
    and new TLDs.
-   Better ``DeprecationWarnings``.
-   Support localization files in ``/usr/share/locale`` for distro
    packaging.


Version 2.0.1
-------------

Released 2014-07-01

-   Update wheel install to conditionally install ordereddict for Python
    2.6.
-   Doc improvements.


Version 2.0
-----------

Released 2014-05-20

-   Add new ``class Meta`` paradigm for much more powerful customization
    of WTForms.
-   Move i18n into core. Deprecate ``wtforms.ext.i18n``.
-   Move CSRF into core. Deprecate ``wtforms.ext.csrf``.
-   Fix issue rendering SelectFields with ``value=True``.
-   Make ``DecimalField`` able to use babel locale-based number
    formatting.
-   Drop Python 3.2 support (Python3 support for 3.3+ only).
-   Passing ``attr=False`` to WTForms widgets causes the value to be
    ignored.
-   ``Unique`` validator in ``wtforms.ext.sqlalchemy`` has been removed.


Version 1.0.5
-------------

Released 2013-09-10

-   Fix a bug in validators which causes translations to happen once
    then clobber any future translations.
-   ``ext.sqlalchemy`` and ``ext.appengine`` minor cleanups /
    deprecation.
-   Allow blank string and the string ``false`` to be considered false
    values for ``BooleanField`` (configurable). This is technically a
    breaking change, but it is not likely to affect the majority of
    users adversely.
-   ``ext.i18n`` form allows passing ``LANGUAGES`` to the constructor.


Version 1.0.4
-------------

Released 2013-04-28

-   Add widgets and field implementations for HTML5 specialty input
    types.
-   ``ext.appengine`` add NDB support.
-   Add translations for Korean, Traditional Chinese.


Version 1.0.3
-------------

Released 2013-01-24

-   Tests complete in python 3.2/3.3.
-   Localization for ru, fr.
-   Minor fixes in documentation for clarity.
-   ``FieldList`` now can take validators on the entire ``FieldList``.
-   Fix issue with ``ext.sqlalchemy`` ``QuerySelectField``.
-   Fix issue in ``ext.sqlalchemy`` ``ColumnDefault`` conversion.
-   ``ext.sqlalchemy`` supports ``Enum`` type.
-   Field class now allows traversal in Django 1.4 templates.


Version 1.0.2
-------------

Released 2012-08-24

-   We now support Python 2.x and 3.x on the same codebase, thanks to a
    lot of hard work by Vinay Sajip.
-   Add in ability to convert relationships to ``ext.sqlalchemy``
    ``model_form``.
-   Built-in localizations for more languages.
-   Distinguish ``Required`` validator into ``InputRequired`` and
    ``DataRequired``.
-   Better IP address validation, including IPv6 support.
-   ``AnyOf`` / ``NoneOf`` now work properly formatting other datatypes
    than strings.
-   ``Optional`` validator can optionally pass through whitespace.


Version 1.0.1
-------------

Released 2012-02-29

-   Fixed issues related to building for Python 3 and Python
    pre-releases.
-   Add ``object_data`` to fields to get at the originally passed data.


Version 1.0
-----------

Released 2012-02-28

-   Output HTML5 compact syntax by default.
-   Substantial code reorg, cleanup, and test improvements.
-   Added ``ext.csrf`` for a way to implement CSRF protection.
-   ``ext.sqlalchemy`` supports ``PGInet``, ``MACADDR``, and ``UUID``
    field conversion.
-   ``ext.sqlalchemy`` supports callable defaults.
-   ``ext.appengine`` ``model_form`` now supports generating forms with
    the same ordering as model.
-   ``ext.appengine`` ``ReferencePropertyField`` now gets ``get_label``
    like the other ORM fields.
-   Add localization support for WTForms built-in messages.
-   Python 3 support (via 2to3).
-   An empty label string can be specified on fields if desired.
-   ``Option`` widget can now take kwargs customization.
-   Field subclasses can provide default validators as a class property.
-   ``DateTimeField`` can take time in microseconds.
-   Numeric fields all set ``.data`` to ``None`` on coercion error for
    consistency.


Version 0.6.3
-------------

Released 2011-04-24

-   Documentation: Substantial documentation improvements, including
    adding Crash Course as a Sphinx document.
-   ``ext.django`` ``QuerySetSelectField`` and ``ModelSelectField`` now
    accept ``get_label`` similar to sqlalchemy equivalents.
-   ``ext.appengine`` ``model_form`` fixes for  ``FloatField``,
    ``TimeField``, and ``DateTimeField``.
-   ``ext.appengine`` ``ReferencePropertyField`` now properly stores
    model object, not key.


Version 0.6.2
-------------

Released 2011-01-22

-   ``ext.appengine`` various field fixes.
-   ``ext.appengine`` ``model_form`` changes.
-   Fix issue in ``Optional`` with non-string input.
-   Make numeric fields more consistent.
-   Improve test coverage substantially.


Version 0.6.1
-------------

Released 2010-09-17

-   ``ext.appengine`` ``ReferencePropertyField``.
-   Dateutil fields render issue, and consistency issue.
-   ``Optional`` validator failed when ``raw_data`` was absent
-   Documentation: docs now mention HTML escaping functionality.
-   Add preliminary support for providing a translations object that can
    translate built-in validation and coercion errors.


Version 0.6
-----------

Released 2010-04-25

-   HTML is now marked as safe (using ``__html__``) so that compatible
    templating engines will not auto-escape it.
-   ``Field._default`` is now ``Field.default``.
-   All fields now have a ``raw_data`` property.
-   Fields which are select fields (including those in ``.ext``) can be
    iterated to produce options, and have an ``option_widget`` kwarg.
-   Minor bugfixes and cleanup in ``FieldList``,
    ``Select(Multiple)Field``, ``QuerySelectField`` to address
    behavioral consistency.
-   Added ``FloatField``, based on ``IntegerField``.
-   ``ext.appengine`` now supports ``FloatProperty`` and
    ``GeoPtProperty``.
-   ``ext.sqlalchemy`` ``QueryMultipleSelectField`` changed to
    ``QuerySelectMultipleField``.


Version 0.5
-----------

Released 2010-02-13

-   Added a ``BaseForm`` class which provides the core processing and
    validation functionality of ``Form`` without requiring declarative
    subclassing.
-   Field labels now default to a humanized field name.
-   Fields now have a ``short_name`` property which is the un-prefixed
    name.
-   ``DecimalField`` now rounds values for display without float
    coercion. See docs for details on how to format decimals.
-   ``ext.sqlalchemy.fields`` now has an additional
    ``QuerySelectMultipleField``, and all fields can now support
    multiple-column primary keys.
-   ``ext.sqlalchemy.orm`` contains tools for making forms from ORM
    models.
-   Added ``ext.dateutil`` for flexible date-time parsing.
-   Added ``ext.appengine`` contributed by Rodrigo Moraes.
-   Added ``AnyOf`` and ``NoneOf`` validators.


Version 0.4
-----------

Released 2009-10-10

-   Fields have much greater control over input processing. Filters have
    been added to implement a simple way to transform input data.
-   Added fields that encapsulate advanced data structures such as
    dynamic lists or child forms for more powerful field composing.
-   Fields now use widgets for rendering.
-   All built-in validators have been converted to classes to clean up
    the code.
-   ``Form.auto_populate`` and ``Field.populate`` were renamed to
    ``populate_obj`` to clarify that they populate another object, not
    the Form or Field. This is an API breaking change.
-   Dropped support for Python 2.3.


Version 0.3.1
-------------

Released 2009-01-24

-   Several fixes were made to the code and tests to make WTForms
    compatible with Python 2.3/2.4.
-   Form's properties can now be accessed via dictionary-style access
    such as ``form['author']``. This also has the intended effect of
    making variable lookups in Django templates more reliable.
-   Form and Field construction changes: Form now uses a metaclass to
    handle creating its ``_unbound_fields`` property, and Field
    construction now gives an instance of the new ``UnboundField`` class
    instead of using a partial function application. These are both
    internal changes and do not change the API.


Version 0.3
-----------

Released 2009-01-18

-   Fields are now responsible for their own validation, instead of
    mostly relying on ``Form``. There are also new ``pre_validate`` and
    ``post_validate`` hooks on subfields, adding a great deal of
    flexibility when dealing with field-level validation. Note that this
    is an API breaking change if you have any subfields that override
    ``Field.validate``. These will need to be updated to use the new
    hooks.
-   ``process_data`` no longer accepts the ``has_formdata`` parameter.
-   At form instantiation time, ``process_data`` will be called only
    once for each field. If a model object is provided which contains
    the property, then this value is used. Otherwise, a keyword argument
    if specified is used. Failing that, the field's default value is
    used.
-   If any form data is sent, ``process_formdata`` will be called after
    ``process_data`` for each field. If no form data is available for
    the given field, it is called with an empty list.
-   ``wtforms.ext.django`` has been overhauled, both to mirror features
    and changes of the Django 1.0 release, and to add some useful fields
    for working with Django ORM data in forms.
-   The ``checker`` keyword argument to ``SelectField``,
    ``SelectMultipleField``, and ``RadioField`` has been renamed to
    ``coerce`` to reflect the actual functionality of this callable.


Version 0.2
-----------

Released 2009-01-13

-   We have documentation and unit tests!
-   Fields now have a ``flags`` property which contain boolean flags
    that are set either by the field itself or validators being
    specified on a field. The flags can then be used in checks in
    template or Python code.
-   Changed the way fields take parameters, they are no longer quasi
    magic. This is a breaking change. Please see the documentation for
    the new syntax.
-   Added optional description argument to ``Field``, accessible on the
    field as ``description``. This provides an easy way to define e.g.
    help text in the same place as the form.
-   Added new semantics for validators which can stop the validation
    chain, with or without errors.
-   Added a regexp validator, and removed the ``not_empty`` validator in
    favour of two validators, optional and required. The new validators
    allow control over the validation chain in addition to checking
    emptiness.
-   Renamed ``wtforms.contrib`` to ``wtforms.ext`` and reorganised
    ``wtforms.ext.django``. This is a breaking change if you were using
    the Django extensions, but should only require changing your imports
    around a little.
-   Better support for other frameworks such as Pylons.


Version 0.1
-----------

Released 2008-07-25

-   Initial release.<|MERGE_RESOLUTION|>--- conflicted
+++ resolved
@@ -1,7 +1,6 @@
 .. currentmodule:: wtforms
 
 
-<<<<<<< HEAD
 Version 3.0.0
 -------------
 
@@ -40,7 +39,8 @@
 -   Fixed a bug when the :class:`~wtforms.fields.core.SelectField` choices
     are list of strings. :pr:`598`
 -   Error messages standardization. :issue:`613` :pr:`620` :pr:`626` :pr:`627`
-=======
+
+
 Version 2.3.3
 -------------
 
@@ -48,7 +48,6 @@
 
 -   This release includes the translation files that were missing in the
     2.3.2 release. :issue:`641`
->>>>>>> 244c8d6b
 
 
 Version 2.3.2
