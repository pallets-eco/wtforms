--- conflicted
+++ resolved
@@ -15,13 +15,10 @@
 -   Python 3.11 support :pr:`763`
 -   Added shorter format to :class:`~fields.DateTimeLocalField`
     defaults :pr:`761`
-<<<<<<< HEAD
 -   Fixed UUID validation :pr:`769`
-=======
 -   Stop support for python 3.7 :pr:`794`
 -   Added shorter format to :class:`~fields.WeekField`
     defaults :pr:`765`
->>>>>>> 2c01e6f5
 
 Version 3.0.1
 -------------
