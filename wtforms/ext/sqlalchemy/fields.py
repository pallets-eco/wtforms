"""
Useful form fields for use with SQLAlchemy ORM.
"""
import operator

from wtforms import widgets
from wtforms.fields import SelectFieldBase
from wtforms.validators import ValidationError, u, basestring

try:
    from sqlalchemy.orm.util import identity_key
    has_identity_key = True
except ImportError:
    has_identity_key = False



__all__ = (
    'QuerySelectField', 'QuerySelectMultipleField',
)


class QuerySelectField(SelectFieldBase):
    """
    Will display a select drop-down field to choose between ORM results in a
    sqlalchemy `Query`.  The `data` property actually will store/keep an ORM
    model instance, not the ID. Submitting a choice which is not in the query
    will result in a validation error.

    This field only works for queries on models whose primary key column(s)
    have a consistent string representation. This means it mostly only works
    for those composed of string, unicode, and integer types. For the most
    part, the primary keys will be auto-detected from the model, alternately
    pass a one-argument callable to `get_pk` which can return a unique
    comparable key.

    The `query` property on the field can be set from within a view to assign
    a query per-instance to the field. If the property is not set, the
    `query_factory` callable passed to the field constructor will be called to
    obtain a query.

    Specify `get_label` to customize the label associated with each option. If
    a string, this is the name of an attribute on the model object to use as
    the label text. If a one-argument callable, this callable will be passed
    model instance and expected to return the label text. Otherwise, the model
    object's `__str__` or `__unicode__` will be used.

    If `allow_blank` is set to `True`, then a blank choice will be added to the
    top of the list. Selecting this choice will result in the `data` property
    being `None`. The label for this blank choice can be set by specifying the
    `blank_text` parameter.
    """
    widget = widgets.Select()

<<<<<<< HEAD
    def __init__(self, label=u(''), validators=None, query_factory=None,
=======
    def __init__(self, label=None, validators=None, query_factory=None,
>>>>>>> fd0f773d
                 get_pk=None, get_label=None, allow_blank=False,
                 blank_text=u(''), **kwargs):
        super(QuerySelectField, self).__init__(label, validators, **kwargs)
        self.query_factory = query_factory

        if get_pk is None:
            if not has_identity_key:
                raise Exception('The sqlalchemy identity_key function could not be imported.')
            self.get_pk = get_pk_from_identity
        else:
            self.get_pk = get_pk

        if get_label is None:
            self.get_label = lambda x: x
        elif isinstance(get_label, basestring):
            self.get_label = operator.attrgetter(get_label)
        else:
            self.get_label = get_label

        self.allow_blank = allow_blank
        self.blank_text = blank_text
        self.query = None
        self._object_list = None

    def _get_data(self):
        if self._formdata is not None:
            for pk, obj in self._get_object_list():
                if pk == self._formdata:
                    self._set_data(obj)
                    break
        return self._data

    def _set_data(self, data):
        self._data = data
        self._formdata = None

    data = property(_get_data, _set_data)

    def _get_object_list(self):
        if self._object_list is None:
            query = self.query or self.query_factory()
            get_pk = self.get_pk
            self._object_list = list((unicode(get_pk(obj)), obj) for obj in query)
        return self._object_list

    def iter_choices(self):
        if self.allow_blank:
            yield (u('__None'), self.blank_text, self.data is None)

        for pk, obj in self._get_object_list():
            yield (pk, self.get_label(obj), obj == self.data)

    def process_formdata(self, valuelist):
        if valuelist:
            if self.allow_blank and valuelist[0] == u('__None'):
                self.data = None
            else:
                self._data = None
                self._formdata = valuelist[0]

    def pre_validate(self, form):
        if not self.allow_blank or self.data is not None:
            for pk, obj in self._get_object_list():
                if self.data == obj:
                    break
            else:
                raise ValidationError(self.gettext(u('Not a valid choice')))


class QuerySelectMultipleField(QuerySelectField):
    """
    Very similar to QuerySelectField with the difference that this will
    display a multiple select. The data property will hold a list with ORM
    model instances and will be an empty list when no value is selected.

    If any of the items in the data list or submitted form data cannot be
    found in the query, this will result in a validation error.
    """
    widget = widgets.Select(multiple=True)

<<<<<<< HEAD
    def __init__(self, label=u(''), validators=None, default=None, **kwargs):
=======
    def __init__(self, label=None, validators=None, default=None, **kwargs):
>>>>>>> fd0f773d
        if default is None:
            default = []
        super(QuerySelectMultipleField, self).__init__(label, validators, default=default, **kwargs)
        self._invalid_formdata = False

    def _get_data(self):
        formdata = self._formdata
        if formdata is not None:
            data = []
            for pk, obj in self._get_object_list():
                if not formdata:
                    break
                elif pk in formdata:
                    formdata.remove(pk)
                    data.append(obj)
            if formdata:
                self._invalid_formdata = True
            self._set_data(data)
        return self._data

    def _set_data(self, data):
        self._data = data
        self._formdata = None

    data = property(_get_data, _set_data)

    def iter_choices(self):
        for pk, obj in self._get_object_list():
            yield (pk, self.get_label(obj), obj in self.data)

    def process_formdata(self, valuelist):
        self._formdata = set(valuelist)

    def pre_validate(self, form):
        if self._invalid_formdata:
            raise ValidationError(self.gettext(u('Not a valid choice')))
        elif self.data:
            obj_list = list(x[1] for x in self._get_object_list())
            for v in self.data:
                if v not in obj_list:
                    raise ValidationError(self.gettext('Not a valid choice'))


def get_pk_from_identity(obj):
    cls, key = identity_key(instance=obj)
    return u(':').join(unicode(x) for x in key)<|MERGE_RESOLUTION|>--- conflicted
+++ resolved
@@ -52,11 +52,7 @@
     """
     widget = widgets.Select()
 
-<<<<<<< HEAD
-    def __init__(self, label=u(''), validators=None, query_factory=None,
-=======
     def __init__(self, label=None, validators=None, query_factory=None,
->>>>>>> fd0f773d
                  get_pk=None, get_label=None, allow_blank=False,
                  blank_text=u(''), **kwargs):
         super(QuerySelectField, self).__init__(label, validators, **kwargs)
@@ -137,11 +133,7 @@
     """
     widget = widgets.Select(multiple=True)
 
-<<<<<<< HEAD
-    def __init__(self, label=u(''), validators=None, default=None, **kwargs):
-=======
     def __init__(self, label=None, validators=None, default=None, **kwargs):
->>>>>>> fd0f773d
         if default is None:
             default = []
         super(QuerySelectMultipleField, self).__init__(label, validators, default=default, **kwargs)
