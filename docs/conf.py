--- conflicted
+++ resolved
@@ -54,15 +54,9 @@
 # other places throughout the built documents.
 #
 # The short X.Y version.
-<<<<<<< HEAD
 version = '3.0'
 # The full version, including alpha/beta/rc tags.
 release = '3.0dev'
-=======
-version = '2.2'
-# The full version, including alpha/beta/rc tags.
-release = '2.2.1'
->>>>>>> 71528458
 
 
 # There are two options for replacing |today|: either, you set today to some
