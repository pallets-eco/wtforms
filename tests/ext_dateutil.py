--- conflicted
+++ resolved
@@ -5,6 +5,7 @@
 from wtforms.form import Form
 from wtforms.ext.dateutil.fields import DateTimeField, DateField
 from wtforms.validators import u
+
 
 class DummyPostData(dict):
     def getlist(self, key):
@@ -25,15 +26,15 @@
         self.assertEqual(f.a._value(), '2008/09/12 4:17 PM')
         self.assertEqual(f.b.data, date(2006, 4, 5))
         self.assertEqual(f.c.data, date(2004, 5, 6))
-        self.assert_(f.validate())
+        self.assertTrue(f.validate())
         f = self.F(DummyPostData(a='Grok Grarg Rawr'))
-        self.assert_(not f.validate())
+        self.assertTrue(not f.validate())
 
     def test_blank_input(self):
         f = self.F(DummyPostData(a='', b=''))
         self.assertEqual(f.a.data, None)
         self.assertEqual(f.b.data, None)
-        self.assert_(not f.validate())
+        self.assertTrue(not f.validate())
 
     def test_defaults_display(self):
         f = self.F(a=datetime(2001, 11, 15))
@@ -42,15 +43,11 @@
         self.assertEqual(f.b.data, date(2004, 9, 12))
         self.assertEqual(f.b._value(), u('2004-09-12'))
         self.assertEqual(f.c.data, None)
-        self.assert_(f.validate())
+        self.assertTrue(f.validate())
 
     def test_render(self):
         f = self.F()
-<<<<<<< HEAD
-        self.assertEqual(f.b(), u(r'<input id="b" name="b" type="text" value="2004-09-12" />'))
-=======
         self.assertEqual(f.b(), ur'<input id="b" name="b" type="text" value="2004-09-12">')
->>>>>>> fd0f773d
 
 
 if __name__ == '__main__':
